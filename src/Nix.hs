{-# LANGUAGE ExtendedDefaultRules #-}
{-# LANGUAGE OverloadedStrings #-}
{-# LANGUAGE ScopedTypeVariables #-}
{-# OPTIONS_GHC -fno-warn-type-defaults #-}

module Nix
  ( nixEvalET
  , compareVersions
  , lookupAttrPath
  , getDerivationFile
  , getMaintainers
  , getOldHash
  , getSrcUrl
  , getSrcUrls
  , getIsBroken
  , build
  , getDescription
  , cachix
  , numberOfFetchers
  , getHashFromBuild
  , oldVersionOn
  , resultLink
  , sha256Zero
  ) where

import Control.Applicative ((<|>))
import Control.Category ((>>>))
import Control.Error
import Control.Monad (void)
import Control.Monad.IO.Class
import Data.Bifunctor (second)
import Data.Function ((&))
import Data.Semigroup ((<>))
import Data.Text (Text)
import qualified Data.Text as T
import Prelude hiding (FilePath)
<<<<<<< HEAD
import Shelly (FilePath, Sh, cmd, fromText, run, setStdin, toTextIgnore)
import Utils (UpdateEnv(..), rewriteError, shE, shRE)
=======
import Shelly (FilePath, Sh, cmd, fromText, run, setStdin, shelly, toTextIgnore)
import Utils (UpdateEnv(..), rewriteError, overwriteErrorT, shE, shellyET)
>>>>>>> 60a63683

data Raw
  = Raw
  | NoRaw

rawOpt :: Raw -> [Text]
rawOpt Raw = ["--raw"]
rawOpt NoRaw = []

nixEvalET :: MonadIO m => Raw -> Text -> ExceptT Text m Text
nixEvalET raw expr =
  run "nix" (["eval", "-f", "."] <> rawOpt raw <> [expr]) & fmap T.strip &
  shellyET &
  overwriteErrorT ("nix eval failed for " <> expr)

-- Error if the "new version" is actually newer according to nix
compareVersions :: MonadIO m => UpdateEnv -> ExceptT Text m ()
compareVersions updateEnv = do
  versionComparison <-
    nixEvalET
      NoRaw
      ("(builtins.compareVersions \"" <> newVersion updateEnv <> "\" \"" <>
       oldVersion updateEnv <>
       "\")")
  case versionComparison of
    "1" -> return ()
    a -> throwE (
      newVersion updateEnv <> " is not newer than " <> oldVersion updateEnv <>
      " according to Nix; versionComparison: " <>
      a)

-- This is extremely slow but gives us the best results we know of
lookupAttrPath :: MonadIO m => UpdateEnv -> m (Either Text Text)
lookupAttrPath updateEnv =
  cmd
    "nix-env"
    "-qa"
    (packageName updateEnv <> "-" <> oldVersion updateEnv)
    "-f"
    "."
    "--attr-path"
    "--arg"
    "config"
    "{ allowBroken = true; allowUnfree = true; allowAliases = false; }" &
  (fmap (T.lines >>> head >>> T.words >>> head)) &
  shE &
  rewriteError "nix-env -q failed to find package name with old version" &
  shelly

getDerivationFile :: MonadIO m => UpdateEnv -> Text -> m (Either Text FilePath)
getDerivationFile updateEnv attrPath =
  cmd "env" "EDITOR=echo" "nix" "edit" attrPath "-f" "." & fmap T.strip &
  fmap fromText &
  shE &
  rewriteError "Couldn't find derivation file." &
  shelly

getHash :: MonadIO m => Text -> ExceptT Text m Text
getHash attrPath =
  (nixEvalET Raw ("pkgs." <> attrPath <> ".src.drvAttrs.outputHash")) <|>
    nixEvalET Raw ("pkgs." <> attrPath <> ".drvAttrs.outputHash")

getOldHash :: MonadIO m => Text -> ExceptT Text m Text
getOldHash attrPath =
  getHash attrPath &
  overwriteErrorT
    ("Could not find old output hash at " <> attrPath <>
     ".src.drvAttrs.outputHash or .drvAttrs.outputHash.")

getMaintainers :: MonadIO m => Text -> ExceptT Text m Text
getMaintainers attrPath =
  nixEvalET
    Raw
    ("(let pkgs = import ./. {}; gh = m : m.github or \"\"; nonempty = s: s != \"\"; addAt = s: \"@\"+s; in builtins.concatStringsSep \" \" (map addAt (builtins.filter nonempty (map gh pkgs." <>
     attrPath <>
     ".meta.maintainers or []))))") &
  overwriteErrorT ("Could not fetch maintainers for" <> attrPath)

readNixBool :: MonadIO m => ExceptT Text m Text -> ExceptT Text m Bool
readNixBool t = do
  text <- t
  case text of
    "true" -> return True
    "false" -> return False
    a -> throwE ("Failed to read expected nix boolean " <> a)

getIsBroken :: MonadIO m => Text -> ExceptT Text m Bool
getIsBroken attrPath =
  nixEvalET
    NoRaw
    ("(let pkgs = import ./. {}; in pkgs." <> attrPath <>
     ".meta.broken or false)") &
  readNixBool &
  overwriteErrorT ("Could not get meta.broken for attrpath " <> attrPath)

getDescription :: MonadIO m => Text -> ExceptT Text m Text
getDescription attrPath =
  nixEvalET
    NoRaw
    ("(let pkgs = import ./. {}; in pkgs." <> attrPath <>
     ".meta.description or \"\")") &
<<<<<<< HEAD
  rewriteError ("Could not get meta.description for attrpath " <> attrPath)

getSrcUrl :: Text -> Sh (Either Text Text)
getSrcUrl attrPath = do
  e1 <-
    nixEvalE
      Raw
      ("(let pkgs = import ./. {}; in builtins.elemAt pkgs." <> attrPath <>
       ".src.drvAttrs.urls 0)")
  case e1 of
    Right _ -> return e1
    Left _ ->
      nixEvalE
        Raw
        ("(let pkgs = import ./. {}; in builtins.elemAt pkgs." <> attrPath <>
         ".drvAttrs.urls 0)")

getSrcAttr :: Text -> Text -> Sh (Either Text Text)
=======
  overwriteErrorT ("Could not get meta.description for attrpath " <> attrPath)

getSrcUrl :: MonadIO m => Text -> ExceptT Text m Text
getSrcUrl attrPath =
  nixEvalET
    Raw
    ("(let pkgs = import ./. {}; in builtins.elemAt pkgs." <> attrPath <>
     ".src.drvAttrs.urls 0)") <|>
    nixEvalET
      Raw
      ("(let pkgs = import ./. {}; in builtins.elemAt pkgs." <> attrPath <>
       ".drvAttrs.urls 0)")

getSrcAttr :: MonadIO m => Text -> Text -> ExceptT Text m Text
>>>>>>> 60a63683
getSrcAttr attr attrPath = do
  nixEvalET NoRaw ("pkgs." <> attrPath <> ".src." <> attr) <|>
    nixEvalET NoRaw ("pkgs." <> attrPath <> "." <> attr)

getSrcUrls :: MonadIO m => Text -> ExceptT Text m Text
getSrcUrls = getSrcAttr "urls"

<<<<<<< HEAD
buildCmd :: Text -> Sh Text
buildCmd attrPath =
  cmd
=======
build :: MonadIO m => Text -> m (Either Text ())
build attrPath = shelly $ do
  buildE <-
    shE $
    cmd
>>>>>>> 60a63683
      "nix-build"
      "--option"
      "sandbox"
      "true"
      "--option"
      "restrict-eval"
      "true"
      "-A"
      attrPath

build :: Text -> Sh (Either Text ())
build attrPath = do
  buildE <- shE $ buildCmd attrPath
  case buildE of
    Right _ -> return $ Right ()
    Left _ -> do
      buildLogE <-
        cmd "nix" "log" "-f" "." attrPath & shE &
        (fmap . fmap)
          (T.lines >>> reverse >>> take 30 >>> reverse >>> T.unlines)
      return $
        case buildLogE of
          Left t -> Left "nix log failed trying to get build logs"
          Right buildLog -> Left ("nix build failed.\n" <> buildLog)

cachix :: MonadIO m => FilePath -> m ()
cachix resultPath = shelly $ do
  setStdin (toTextIgnore resultPath)
  void $ shE $ cmd "cachix" "push" "r-ryantm"

numberOfFetchers :: Text -> Int
numberOfFetchers derivationContents =
  count "fetchurl {" + count "fetchgit {" + count "fetchFromGitHub {"
  where
    count x = T.count x derivationContents

oldVersionOn :: MonadIO m => UpdateEnv -> Text -> Text -> m (Either Text ())
oldVersionOn updateEnv branchName contents =
  pure
    (assertErr
       ("Old version not present in " <> branchName <> " derivation file.")
       (oldVersion updateEnv `T.isInfixOf` contents))

<<<<<<< HEAD
resultLink :: ExceptT Text Sh FilePath
resultLink =
  (T.strip >>> fromText) <$> do
    (ExceptT $ shE $ cmd "readlink" "./result") <|>
      (ExceptT $ shE $ cmd "readlink" "./result-bin") <|>
      throwE "Could not find result link."

sha256Zero :: Text
sha256Zero = "0000000000000000000000000000000000000000000000000000"

-- fixed-output derivation produced path '/nix/store/fg2hz90z5bc773gpsx4gfxn3l6fl66nw-source' with sha256 hash '0q1lsgc1621czrg49nmabq6am9sgxa9syxrwzlksqqr4dyzw4nmf' instead of the expected hash '0bp22mzkjy48gncj5vm9b7whzrggcbs5pd4cnb6k8jpl9j02dhdv'
getHashFromBuild :: Text -> ExceptT Text Sh Text
getHashFromBuild attrPath = do
  stderr <- (ExceptT $ shRE (buildCmd attrPath)) <|> throwE "Build succeeded unexpectedly"
  let firstSplit = T.splitOn "with sha256 hash '" stderr
  firstSplitSecondPart <- tryLast "stdout did not split as expected" firstSplit
  let secondSplit = T.splitOn "' instead of the expected hash '0000000000000000000000000000000000000000000000000000'" firstSplitSecondPart
  tryHead "stdout did not split second part as expected" secondSplit
=======
prefetchUrl :: MonadIO m => Text -> m (Either Text Text)
prefetchUrl attrPath =
  cmd "nix-prefetch-url" "-A" attrPath & fmap T.strip & shE &
  rewriteError ("nix-prefetch-url failed for " <> attrPath) &
  shelly

resultLink :: MonadIO m => ExceptT Text m FilePath
resultLink =
  (T.strip >>> fromText) <$> do
    (shellyET $ cmd "readlink" "./result") <|>
      (shellyET $ cmd "readlink" "./result-bin") <|>
      throwE "Could not find result link."
>>>>>>> 60a63683
<|MERGE_RESOLUTION|>--- conflicted
+++ resolved
@@ -34,13 +34,8 @@
 import Data.Text (Text)
 import qualified Data.Text as T
 import Prelude hiding (FilePath)
-<<<<<<< HEAD
-import Shelly (FilePath, Sh, cmd, fromText, run, setStdin, toTextIgnore)
-import Utils (UpdateEnv(..), rewriteError, shE, shRE)
-=======
 import Shelly (FilePath, Sh, cmd, fromText, run, setStdin, shelly, toTextIgnore)
-import Utils (UpdateEnv(..), rewriteError, overwriteErrorT, shE, shellyET)
->>>>>>> 60a63683
+import Utils (UpdateEnv(..), rewriteError, overwriteErrorT, shE, shRE, shellyET)
 
 data Raw
   = Raw
@@ -142,26 +137,6 @@
     NoRaw
     ("(let pkgs = import ./. {}; in pkgs." <> attrPath <>
      ".meta.description or \"\")") &
-<<<<<<< HEAD
-  rewriteError ("Could not get meta.description for attrpath " <> attrPath)
-
-getSrcUrl :: Text -> Sh (Either Text Text)
-getSrcUrl attrPath = do
-  e1 <-
-    nixEvalE
-      Raw
-      ("(let pkgs = import ./. {}; in builtins.elemAt pkgs." <> attrPath <>
-       ".src.drvAttrs.urls 0)")
-  case e1 of
-    Right _ -> return e1
-    Left _ ->
-      nixEvalE
-        Raw
-        ("(let pkgs = import ./. {}; in builtins.elemAt pkgs." <> attrPath <>
-         ".drvAttrs.urls 0)")
-
-getSrcAttr :: Text -> Text -> Sh (Either Text Text)
-=======
   overwriteErrorT ("Could not get meta.description for attrpath " <> attrPath)
 
 getSrcUrl :: MonadIO m => Text -> ExceptT Text m Text
@@ -176,7 +151,6 @@
        ".drvAttrs.urls 0)")
 
 getSrcAttr :: MonadIO m => Text -> Text -> ExceptT Text m Text
->>>>>>> 60a63683
 getSrcAttr attr attrPath = do
   nixEvalET NoRaw ("pkgs." <> attrPath <> ".src." <> attr) <|>
     nixEvalET NoRaw ("pkgs." <> attrPath <> "." <> attr)
@@ -184,18 +158,10 @@
 getSrcUrls :: MonadIO m => Text -> ExceptT Text m Text
 getSrcUrls = getSrcAttr "urls"
 
-<<<<<<< HEAD
-buildCmd :: Text -> Sh Text
+buildCmd :: Text -> Sh ()
 buildCmd attrPath =
   cmd
-=======
-build :: MonadIO m => Text -> m (Either Text ())
-build attrPath = shelly $ do
-  buildE <-
-    shE $
-    cmd
->>>>>>> 60a63683
-      "nix-build"
+    "nix-build"
       "--option"
       "sandbox"
       "true"
@@ -238,12 +204,11 @@
        ("Old version not present in " <> branchName <> " derivation file.")
        (oldVersion updateEnv `T.isInfixOf` contents))
 
-<<<<<<< HEAD
-resultLink :: ExceptT Text Sh FilePath
+resultLink :: MonadIO m => ExceptT Text m FilePath
 resultLink =
   (T.strip >>> fromText) <$> do
-    (ExceptT $ shE $ cmd "readlink" "./result") <|>
-      (ExceptT $ shE $ cmd "readlink" "./result-bin") <|>
+    (shellyET $ cmd "readlink" "./result") <|>
+      (shellyET $ cmd "readlink" "./result-bin") <|>
       throwE "Could not find result link."
 
 sha256Zero :: Text
@@ -256,18 +221,4 @@
   let firstSplit = T.splitOn "with sha256 hash '" stderr
   firstSplitSecondPart <- tryLast "stdout did not split as expected" firstSplit
   let secondSplit = T.splitOn "' instead of the expected hash '0000000000000000000000000000000000000000000000000000'" firstSplitSecondPart
-  tryHead "stdout did not split second part as expected" secondSplit
-=======
-prefetchUrl :: MonadIO m => Text -> m (Either Text Text)
-prefetchUrl attrPath =
-  cmd "nix-prefetch-url" "-A" attrPath & fmap T.strip & shE &
-  rewriteError ("nix-prefetch-url failed for " <> attrPath) &
-  shelly
-
-resultLink :: MonadIO m => ExceptT Text m FilePath
-resultLink =
-  (T.strip >>> fromText) <$> do
-    (shellyET $ cmd "readlink" "./result") <|>
-      (shellyET $ cmd "readlink" "./result-bin") <|>
-      throwE "Could not find result link."
->>>>>>> 60a63683
+  tryHead "stdout did not split second part as expected" secondSplit